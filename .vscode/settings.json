{
  "search.exclude": {
    "internal-plans": true
  },
<<<<<<< HEAD
  "explorer.excludeGitIgnore": false
=======
  "files.exclude": {
    "**/.env": false
  }
>>>>>>> 4621c4a5
}<|MERGE_RESOLUTION|>--- conflicted
+++ resolved
@@ -2,11 +2,8 @@
   "search.exclude": {
     "internal-plans": true
   },
-<<<<<<< HEAD
-  "explorer.excludeGitIgnore": false
-=======
+  "explorer.excludeGitIgnore": false,
   "files.exclude": {
     "**/.env": false
   }
->>>>>>> 4621c4a5
 }