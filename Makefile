.PHONY: help build up down test lint proto clean

help:
	@echo "Available commands:"
	@echo "  make build   - Build all Docker images"
	@echo "  make up      - Start all services"
	@echo "  make down    - Stop all services"
	@echo "  make test    - Run tests"
	@echo "  make lint    - Run linters"
	@echo "  make proto   - Compile protobuf files"
	@echo "  make docs    - Build MkDocs site"
	@echo "  make docs-serve - Serve MkDocs locally"
	@echo "  make ui-ci-local - Build React UIs (admin/ui) like CI"
	@echo "  make clean   - Clean build artifacts"

build:
	docker-compose build

up:
	docker-compose up -d

down:
	docker-compose down

test:
	pytest tests/ --cov=core --cov-report=html

	lint:
		black core/ plugins/
		flake8 core/ plugins/
		mypy core/

# Bootstrap local CI toolchain to match GitHub Actions
.PHONY: ci-bootstrap ci-local
ci-bootstrap:
<<<<<<< HEAD
	python3 -m pip install -q -r core/requirements.txt \
	  -c constraints.txt black flake8 mypy sqlalchemy pytest pytest-cov pytest-asyncio build

# Run the same checks as CI locally (fails on errors)
ci-local:
	python3 -m black --check core/
	python3 -m flake8 core/
	python3 -m mypy --config-file mypy.ini core/
	PYTHONPATH=$$(pwd):$$(pwd)/sdk/python/src python3 -m pytest -q
	$(MAKE) sdk-ci-local

# Build Admin Console and UI locally similar to CI
.PHONY: ui-ci-local
ui-ci-local:
	bash tools/scripts/ui_build.sh

.PHONY: sdk-ci-local
sdk-ci-local:
	@echo "[sdk-ci] building python SDK package and running tests"
	python3 -m build sdk/python
	PYTHONPATH=$$(pwd)/sdk/python/src pytest -q sdk/python/tests
=======
	python3 -m pip install -q -r core/requirements.txt -c constraints.txt \
	  black flake8 mypy sqlalchemy pytest pytest-cov pytest-asyncio

# Run the same checks as CI locally (fails on errors)
ci-local:
	black --check core/
	flake8 core/
	mypy --config-file mypy.ini core/
	PYTHONPATH=$$(pwd):$$(pwd)/sdk/python/src pytest -q
>>>>>>> 4621c4a5

proto:
	protoc -I=core/proto --python_out=core/proto core/proto/*.proto

docs:
	python -m pip install -q mkdocs mkdocs-material mike
	mkdocs build --strict

docs-serve:
	python -m pip install -q mkdocs mkdocs-material mike
	mkdocs serve --dev-addr=127.0.0.1:8000

clean:
	find . -type d -name __pycache__ -exec rm -rf {} +
	find . -type f -name "*.pyc" -delete
	docker-compose down -v<|MERGE_RESOLUTION|>--- conflicted
+++ resolved
@@ -33,9 +33,8 @@
 # Bootstrap local CI toolchain to match GitHub Actions
 .PHONY: ci-bootstrap ci-local
 ci-bootstrap:
-<<<<<<< HEAD
-	python3 -m pip install -q -r core/requirements.txt \
-	  -c constraints.txt black flake8 mypy sqlalchemy pytest pytest-cov pytest-asyncio build
+	python3 -m pip install -q -r core/requirements.txt -c constraints.txt \
+	  black flake8 mypy sqlalchemy pytest pytest-cov pytest-asyncio build
 
 # Run the same checks as CI locally (fails on errors)
 ci-local:
@@ -55,17 +54,6 @@
 	@echo "[sdk-ci] building python SDK package and running tests"
 	python3 -m build sdk/python
 	PYTHONPATH=$$(pwd)/sdk/python/src pytest -q sdk/python/tests
-=======
-	python3 -m pip install -q -r core/requirements.txt -c constraints.txt \
-	  black flake8 mypy sqlalchemy pytest pytest-cov pytest-asyncio
-
-# Run the same checks as CI locally (fails on errors)
-ci-local:
-	black --check core/
-	flake8 core/
-	mypy --config-file mypy.ini core/
-	PYTHONPATH=$$(pwd):$$(pwd)/sdk/python/src pytest -q
->>>>>>> 4621c4a5
 
 proto:
 	protoc -I=core/proto --python_out=core/proto core/proto/*.proto
